import { PostgresDatabaseAdapter } from "@ai16z/adapter-postgres";
import { SqliteDatabaseAdapter } from "@ai16z/adapter-sqlite";
import { AutoClientInterface } from "@ai16z/client-auto";
import { DiscordClientInterface } from "@ai16z/client-discord";
import { FarcasterAgentClient } from "@ai16z/client-farcaster";
import { SlackClientInterface } from "@ai16z/client-slack";
import { TelegramClientInterface } from "@ai16z/client-telegram";
import { TwitterClientInterface } from "@ai16z/client-twitter";
import {
    AgentRuntime,
    CacheManager,
    Character,
    DbCacheAdapter,
    defaultCharacter,
    elizaLogger,
    FsCacheAdapter,
    IAgentRuntime,
    ICacheManager,
    IDatabaseAdapter,
    IDatabaseCacheAdapter,
    ModelProviderName,
    settings,
    stringToUuid,
    validateCharacterConfig,
} from "@ai16z/eliza";
import { zgPlugin } from "@ai16z/plugin-0g";
import { bootstrapPlugin } from "@ai16z/plugin-bootstrap";
import createGoatPlugin from "@ai16z/plugin-goat";
// import { intifacePlugin } from "@ai16z/plugin-intiface";
import { DirectClient } from "@ai16z/client-direct";
import { aptosPlugin } from "@ai16z/plugin-aptos";
import {
    advancedTradePlugin,
    coinbaseCommercePlugin,
    coinbaseMassPaymentsPlugin,
    tokenContractPlugin,
    tradePlugin,
    webhookPlugin,
} from "@ai16z/plugin-coinbase";
import { confluxPlugin } from "@ai16z/plugin-conflux";
import { evmPlugin } from "@ai16z/plugin-evm";
import { flowPlugin } from "@ai16z/plugin-flow";
import { imageGenerationPlugin } from "@ai16z/plugin-image-generation";
import { multiversxPlugin } from "@ai16z/plugin-multiversx";
import { nearPlugin } from "@ai16z/plugin-near";
import { createNodePlugin } from "@ai16z/plugin-node";
import { solanaPlugin } from "@ai16z/plugin-solana";
import { TEEMode, teePlugin } from "@ai16z/plugin-tee";
import { tonPlugin } from "@ai16z/plugin-ton";
import { zksyncEraPlugin } from "@ai16z/plugin-zksync-era";
import Database from "better-sqlite3";
import fs from "fs";
import path from "path";
import { fileURLToPath } from "url";
import yargs from "yargs";

const __filename = fileURLToPath(import.meta.url); // get the resolved path to the file
const __dirname = path.dirname(__filename); // get the name of the directory

export const wait = (minTime: number = 1000, maxTime: number = 3000) => {
    const waitTime =
        Math.floor(Math.random() * (maxTime - minTime + 1)) + minTime;
    return new Promise((resolve) => setTimeout(resolve, waitTime));
};

const logFetch = async (url: string, options: any) => {
    elizaLogger.info(`Fetching ${url}`);
    elizaLogger.info(JSON.stringify(options, null, 2));
    return fetch(url, options);
};

export function parseArguments(): {
    character?: string;
    characters?: string;
} {
    try {
        return yargs(process.argv.slice(3))
            .option("character", {
                type: "string",
                description: "Path to the character JSON file",
            })
            .option("characters", {
                type: "string",
                description:
                    "Comma separated list of paths to character JSON files",
            })
            .parseSync();
    } catch (error) {
        elizaLogger.error("Error parsing arguments:", error);
        return {};
    }
}

function tryLoadFile(filePath: string): string | null {
    try {
        return fs.readFileSync(filePath, "utf8");
    } catch (e) {
        return null;
    }
}

function isAllStrings(arr: unknown[]): boolean {
    return Array.isArray(arr) && arr.every((item) => typeof item === "string");
}

export async function loadCharacters(
    charactersArg: string
): Promise<Character[]> {
    let characterPaths = charactersArg
        ?.split(",")
        .map((filePath) => filePath.trim());
    const loadedCharacters = [];

    if (characterPaths?.length > 0) {
        for (const characterPath of characterPaths) {
            let content = null;
            let resolvedPath = "";

            // Try different path resolutions in order
            const pathsToTry = [
                characterPath, // exact path as specified
                path.resolve(process.cwd(), characterPath), // relative to cwd
                path.resolve(process.cwd(), "agent", characterPath), // Add this
                path.resolve(__dirname, characterPath), // relative to current script
                path.resolve(
                    __dirname,
                    "characters",
                    path.basename(characterPath)
                ), // relative to agent/characters
                path.resolve(
                    __dirname,
                    "../characters",
                    path.basename(characterPath)
                ), // relative to characters dir from agent
                path.resolve(
                    __dirname,
                    "../../characters",
                    path.basename(characterPath)
                ), // relative to project root characters dir
            ];

            elizaLogger.info(
                "Trying paths:",
                pathsToTry.map((p) => ({
                    path: p,
                    exists: fs.existsSync(p),
                }))
            );

            for (const tryPath of pathsToTry) {
                content = tryLoadFile(tryPath);
                if (content !== null) {
                    resolvedPath = tryPath;
                    break;
                }
            }

            if (content === null) {
                elizaLogger.error(
                    `Error loading character from ${characterPath}: File not found in any of the expected locations`
                );
                elizaLogger.error("Tried the following paths:");
                pathsToTry.forEach((p) => elizaLogger.error(` - ${p}`));
                process.exit(1);
            }

            try {
                const character = JSON.parse(content);
                validateCharacterConfig(character);

                // Handle plugins
                if (isAllStrings(character.plugins)) {
                    elizaLogger.info("Plugins are: ", character.plugins);
                    const importedPlugins = await Promise.all(
                        character.plugins.map(async (plugin) => {
                            const importedPlugin = await import(plugin);
                            return importedPlugin.default;
                        })
                    );
                    character.plugins = importedPlugins;
                }

                loadedCharacters.push(character);
                elizaLogger.info(
                    `Successfully loaded character from: ${resolvedPath}`
                );
            } catch (e) {
                elizaLogger.error(
                    `Error parsing character from ${resolvedPath}: ${e}`
                );
                process.exit(1);
            }
        }
    }

    if (loadedCharacters.length === 0) {
        elizaLogger.info("No characters found, using default character");
        loadedCharacters.push(defaultCharacter);
    }

    return loadedCharacters;
}

export function getTokenForProvider(
    provider: ModelProviderName,
    character: Character
) {
    switch (provider) {
        case ModelProviderName.OPENAI:
            return (
                character.settings?.secrets?.OPENAI_API_KEY ||
                settings.OPENAI_API_KEY
            );
        case ModelProviderName.ETERNALAI:
            return (
                character.settings?.secrets?.ETERNALAI_API_KEY ||
                settings.ETERNALAI_API_KEY
            );
        case ModelProviderName.LLAMACLOUD:
        case ModelProviderName.TOGETHER:
            return (
                character.settings?.secrets?.LLAMACLOUD_API_KEY ||
                settings.LLAMACLOUD_API_KEY ||
                character.settings?.secrets?.TOGETHER_API_KEY ||
                settings.TOGETHER_API_KEY ||
                character.settings?.secrets?.XAI_API_KEY ||
                settings.XAI_API_KEY ||
                character.settings?.secrets?.OPENAI_API_KEY ||
                settings.OPENAI_API_KEY
            );
        case ModelProviderName.ANTHROPIC:
            return (
                character.settings?.secrets?.ANTHROPIC_API_KEY ||
                character.settings?.secrets?.CLAUDE_API_KEY ||
                settings.ANTHROPIC_API_KEY ||
                settings.CLAUDE_API_KEY
            );
        case ModelProviderName.REDPILL:
            return (
                character.settings?.secrets?.REDPILL_API_KEY ||
                settings.REDPILL_API_KEY
            );
        case ModelProviderName.OPENROUTER:
            return (
                character.settings?.secrets?.OPENROUTER ||
                settings.OPENROUTER_API_KEY
            );
        case ModelProviderName.GROK:
            return (
                character.settings?.secrets?.GROK_API_KEY ||
                settings.GROK_API_KEY
            );
        case ModelProviderName.HEURIST:
            return (
                character.settings?.secrets?.HEURIST_API_KEY ||
                settings.HEURIST_API_KEY
            );
        case ModelProviderName.GROQ:
            return (
                character.settings?.secrets?.GROQ_API_KEY ||
                settings.GROQ_API_KEY
            );
        case ModelProviderName.GALADRIEL:
            return (
                character.settings?.secrets?.GALADRIEL_API_KEY ||
                settings.GALADRIEL_API_KEY
            );
        case ModelProviderName.FAL:
            return (
                character.settings?.secrets?.FAL_API_KEY || settings.FAL_API_KEY
            );
        case ModelProviderName.ALI_BAILIAN:
            return (
                character.settings?.secrets?.ALI_BAILIAN_API_KEY ||
                settings.ALI_BAILIAN_API_KEY
            );
        case ModelProviderName.VOLENGINE:
            return (
                character.settings?.secrets?.VOLENGINE_API_KEY ||
                settings.VOLENGINE_API_KEY
            );
        case ModelProviderName.NANOGPT:
            return (
                character.settings?.secrets?.NANOGPT_API_KEY ||
                settings.NANOGPT_API_KEY
            );
        case ModelProviderName.HYPERBOLIC:
            return (
                character.settings?.secrets?.HYPERBOLIC_API_KEY ||
                settings.HYPERBOLIC_API_KEY
            );
        case ModelProviderName.VENICE:
            return (
                character.settings?.secrets?.VENICE_API_KEY ||
                settings.VENICE_API_KEY
            );
    }
}

function initializeDatabase(dataDir: string) {
    if (process.env.POSTGRES_URL) {
        elizaLogger.info("Initializing PostgreSQL connection...");
        const db = new PostgresDatabaseAdapter({
            connectionString: process.env.POSTGRES_URL,
            parseInputs: true,
        });

        // Test the connection
        db.init()
            .then(() => {
                elizaLogger.success(
                    "Successfully connected to PostgreSQL database"
                );
            })
            .catch((error) => {
                elizaLogger.error("Failed to connect to PostgreSQL:", error);
            });

        return db;
    } else {
        const filePath =
            process.env.SQLITE_FILE ?? path.resolve(dataDir, "db.sqlite");
        // ":memory:";
        const db = new SqliteDatabaseAdapter(new Database(filePath));
        return db;
    }
}

// also adds plugins from character file into the runtime
export async function initializeClients(
    character: Character,
    runtime: IAgentRuntime
) {
    // each client can only register once
    // and if we want two we can explicitly support it
    const clients: Record<string, any> = {};
    const clientTypes: string[] =
        character.clients?.map((str) => str.toLowerCase()) || [];
    elizaLogger.log("initializeClients", clientTypes, "for", character.name);

    if (clientTypes.includes("auto")) {
        const autoClient = await AutoClientInterface.start(runtime);
        if (autoClient) clients.auto = autoClient;
    }

    if (clientTypes.includes("discord")) {
        const discordClient = await DiscordClientInterface.start(runtime);
        if (discordClient) clients.discord = discordClient;
    }

    if (clientTypes.includes("telegram")) {
        const telegramClient = await TelegramClientInterface.start(runtime);
        if (telegramClient) clients.telegram = telegramClient;
    }

    if (clientTypes.includes("twitter")) {
        const twitterClient = await TwitterClientInterface.start(runtime);
        // TODO: This might be incorrect, please test if you are concerned about this functionality
        // By default we have disabled this because it is annoying for users
        (twitterClient as any).enableSearch = !isFalsish(
            getSecret(character, "TWITTER_SEARCH_ENABLE")
        );
        if (twitterClient) clients.twitter = twitterClient;
    }

    if (clientTypes.includes("farcaster")) {
        // why is this one different :(
        const farcasterClient = new FarcasterAgentClient(runtime);
        if (farcasterClient) {
            farcasterClient.start();
            clients.farcaster = farcasterClient;
        }
    }

    elizaLogger.log("client keys", Object.keys(clients));

    // TODO: Add Slack client to the list
    if (clientTypes.includes("slack")) {
        const slackClient = await SlackClientInterface.start(runtime);
        if (slackClient) clients.push(slackClient);
    }

    if (character.plugins?.length > 0) {
        for (const plugin of character.plugins) {
            // if plugin has clients, add those..
            if (plugin.clients) {
                for (const client of plugin.clients) {
                    clients.push(await client.start(runtime));
                }
            }
        }
    }

    return clients;
}

function isFalsish(input: any): boolean {
    // If the input is exactly NaN, return true
    if (Number.isNaN(input)) {
        return true;
    }

    // Convert input to a string if it's not null or undefined
    const value = input == null ? "" : String(input);

    // List of common falsish string representations
    const falsishValues = [
        "false",
        "0",
        "no",
        "n",
        "off",
        "null",
        "undefined",
        "",
    ];

    // Check if the value (trimmed and lowercased) is in the falsish list
    return falsishValues.includes(value.trim().toLowerCase());
}

function getSecret(character: Character, secret: string) {
    return character.settings?.secrets?.[secret] || process.env[secret];
}

let nodePlugin: any | undefined;

export async function createAgent(
    character: Character,
    db: IDatabaseAdapter,
    cache: ICacheManager,
    token: string
): Promise<AgentRuntime> {
    elizaLogger.success(
        elizaLogger.successesTitle,
        "Creating runtime for character",
        character.name
    );

    nodePlugin ??= createNodePlugin();

    const teeMode = getSecret(character, "TEE_MODE") || "OFF";
    const walletSecretSalt = getSecret(character, "WALLET_SECRET_SALT");

    // Validate TEE configuration
    if (teeMode !== TEEMode.OFF && !walletSecretSalt) {
        elizaLogger.error(
            "WALLET_SECRET_SALT required when TEE_MODE is enabled"
        );
        throw new Error("Invalid TEE configuration");
    }

    let goatPlugin: any | undefined;
    if (getSecret(character, "ALCHEMY_API_KEY")) {
        goatPlugin = await createGoatPlugin((secret) =>
            getSecret(character, secret)
        );
    }

    return new AgentRuntime({
        databaseAdapter: db,
        token,
        modelProvider: character.modelProvider,
        evaluators: [],
        character,
        // character.plugins are handled when clients are added
        plugins: [
            bootstrapPlugin,
            getSecret(character, "CONFLUX_CORE_PRIVATE_KEY")
                ? confluxPlugin
                : null,
            nodePlugin,
            getSecret(character, "SOLANA_PUBLIC_KEY") ||
            (getSecret(character, "WALLET_PUBLIC_KEY") &&
                !getSecret(character, "WALLET_PUBLIC_KEY")?.startsWith("0x"))
                ? solanaPlugin
                : null,
            (getSecret(character, "NEAR_ADDRESS") ||
                getSecret(character, "NEAR_WALLET_PUBLIC_KEY")) &&
            getSecret(character, "NEAR_WALLET_SECRET_KEY")
                ? nearPlugin
                : null,
            getSecret(character, "EVM_PUBLIC_KEY") ||
            (getSecret(character, "WALLET_PUBLIC_KEY") &&
                getSecret(character, "WALLET_PUBLIC_KEY")?.startsWith("0x"))
                ? evmPlugin
                : null,
            getSecret(character, "ZEROG_PRIVATE_KEY") ? zgPlugin : null,
            getSecret(character, "COINBASE_COMMERCE_KEY")
                ? coinbaseCommercePlugin
                : null,
            getSecret(character, "FAL_API_KEY") ||
            getSecret(character, "OPENAI_API_KEY") ||
            getSecret(character, "VENICE_API_KEY") ||
            getSecret(character, "HEURIST_API_KEY")
                ? imageGenerationPlugin
                : null,
            ...(getSecret(character, "COINBASE_API_KEY") &&
            getSecret(character, "COINBASE_PRIVATE_KEY")
                ? [
                      coinbaseMassPaymentsPlugin,
                      tradePlugin,
                      tokenContractPlugin,
                      advancedTradePlugin,
                  ]
                : []),
            ...(teeMode !== TEEMode.OFF && walletSecretSalt
                ? [teePlugin, solanaPlugin]
                : []),
            getSecret(character, "COINBASE_API_KEY") &&
            getSecret(character, "COINBASE_PRIVATE_KEY") &&
            getSecret(character, "COINBASE_NOTIFICATION_URI")
                ? webhookPlugin
                : null,
            getSecret(character, "ALCHEMY_API_KEY") ? goatPlugin : null,
            getSecret(character, "FLOW_ADDRESS") &&
            getSecret(character, "FLOW_PRIVATE_KEY")
                ? flowPlugin
                : null,
            getSecret(character, "APTOS_PRIVATE_KEY") ? aptosPlugin : null,
            getSecret(character, "MVX_PRIVATE_KEY") ? multiversxPlugin : null,
            getSecret(character, "ZKSYNC_PRIVATE_KEY") ? zksyncEraPlugin : null,
            getSecret(character, "TON_PRIVATE_KEY") ? tonPlugin : null,
        ].filter(Boolean),
        providers: [],
        actions: [],
        services: [],
        managers: [],
        cacheManager: cache,
        fetch: logFetch,
    });
}

function initializeFsCache(baseDir: string, character: Character) {
    const cacheDir = path.resolve(baseDir, character.id, "cache");

    const cache = new CacheManager(new FsCacheAdapter(cacheDir));
    return cache;
}

function initializeDbCache(character: Character, db: IDatabaseCacheAdapter) {
    const cache = new CacheManager(new DbCacheAdapter(db, character.id));
    return cache;
}

<<<<<<< HEAD
async function startAgent(character: Character, directClient): Promise<AgentRuntime> {
=======
async function startAgent(
    character: Character,
    directClient
): Promise<AgentRuntime> {
>>>>>>> a48d0fa1
    let db: IDatabaseAdapter & IDatabaseCacheAdapter;
    try {
        character.id ??= stringToUuid(character.name);
        character.username ??= character.name;

        const token = getTokenForProvider(character.modelProvider, character);
        const dataDir = path.join(__dirname, "../data");

        if (!fs.existsSync(dataDir)) {
            fs.mkdirSync(dataDir, { recursive: true });
        }

        db = initializeDatabase(dataDir) as IDatabaseAdapter &
            IDatabaseCacheAdapter;

        await db.init();

        const cache = initializeDbCache(character, db);
        const runtime: AgentRuntime = await createAgent(
            character,
            db,
            cache,
            token
        );

        // start services/plugins/process knowledge
        await runtime.initialize();

        // start assigned clients
        runtime.clients = await initializeClients(character, runtime);

        // add to container
        directClient.registerAgent(runtime);

        // report to console
        elizaLogger.debug(`Started ${character.name} as ${runtime.agentId}`);

        return runtime;
    } catch (error) {
        elizaLogger.error(
            `Error starting agent for character ${character.name}:`,
            error
        );
        elizaLogger.error(error);
        if (db) {
            await db.close();
        }
        throw error;
    }
}

const startAgents = async () => {
    const directClient = new DirectClient();
    const serverPort = parseInt(settings.SERVER_PORT || "3000");
    const args = parseArguments();

    let charactersArg = args.characters || args.character;

    let characters = [defaultCharacter];

    if (charactersArg) {
        characters = await loadCharacters(charactersArg);
    }

    try {
        for (const character of characters) {
            await startAgent(character, directClient);
        }
    } catch (error) {
        elizaLogger.error("Error starting agents:", error);
    }

    directClient.start(serverPort);

    elizaLogger.log("Visit the following URL to chat with your agents:");
    elizaLogger.log(`http://localhost:5173`);
};

startAgents().catch((error) => {
    elizaLogger.error("Unhandled error in startAgents:", error);
    process.exit(1); // Exit the process after logging
});<|MERGE_RESOLUTION|>--- conflicted
+++ resolved
@@ -543,14 +543,10 @@
     return cache;
 }
 
-<<<<<<< HEAD
-async function startAgent(character: Character, directClient): Promise<AgentRuntime> {
-=======
 async function startAgent(
     character: Character,
     directClient
 ): Promise<AgentRuntime> {
->>>>>>> a48d0fa1
     let db: IDatabaseAdapter & IDatabaseCacheAdapter;
     try {
         character.id ??= stringToUuid(character.name);
